--- conflicted
+++ resolved
@@ -36,13 +36,9 @@
 
 func (u *UUID) UnmarshalJSON(data []byte) error {
 	if len(data) < 32 {
-<<<<<<< HEAD
 		return fmt.Errorf("uuid: UUID string too short: %q", data)
-=======
-		return fmt.Errorf("uuid: UUID string too short: %q", text)
->>>>>>> 8f32f0ec
 	}
-	if data[1] != '"' || data[len(data)-1] != '"' {
+	if data[0] != '"' || data[len(data)-1] != '"' {
 		return fmt.Errorf("uuid: invalid string format")
 	}
 	return u.UnmarshalText(data[1 : len(data)-1])
